using ModelingToolkit, OrdinaryDiffEq, Test
using ModelingToolkit: SymbolicContinuousCallback, SymbolicContinuousCallbacks, NULL_AFFECT,
                       get_callback

@parameters t
@variables x(t) = 0
D = Differential(t)

eqs = [D(x) ~ 1]
affect = [x ~ 0]

## Test SymbolicContinuousCallback
@testset "SymbolicContinuousCallback constructors" begin
    e = SymbolicContinuousCallback(eqs[])
    @test e isa SymbolicContinuousCallback
    @test isequal(e.eqs, eqs)
    @test e.affect == NULL_AFFECT

    e = SymbolicContinuousCallback(eqs)
    @test e isa SymbolicContinuousCallback
    @test isequal(e.eqs, eqs)
    @test e.affect == NULL_AFFECT

    e = SymbolicContinuousCallback(eqs, NULL_AFFECT)
    @test e isa SymbolicContinuousCallback
    @test isequal(e.eqs, eqs)
    @test e.affect == NULL_AFFECT

    e = SymbolicContinuousCallback(eqs[], NULL_AFFECT)
    @test e isa SymbolicContinuousCallback
    @test isequal(e.eqs, eqs)
    @test e.affect == NULL_AFFECT

    e = SymbolicContinuousCallback(eqs => NULL_AFFECT)
    @test e isa SymbolicContinuousCallback
    @test isequal(e.eqs, eqs)
    @test e.affect == NULL_AFFECT

    e = SymbolicContinuousCallback(eqs[] => NULL_AFFECT)
    @test e isa SymbolicContinuousCallback
    @test isequal(e.eqs, eqs)
    @test e.affect == NULL_AFFECT

    ## With affect

    e = SymbolicContinuousCallback(eqs[], affect)
    @test e isa SymbolicContinuousCallback
    @test isequal(e.eqs, eqs)
    @test e.affect == affect

    e = SymbolicContinuousCallback(eqs, affect)
    @test e isa SymbolicContinuousCallback
    @test isequal(e.eqs, eqs)
    @test e.affect == affect

    e = SymbolicContinuousCallback(eqs, affect)
    @test e isa SymbolicContinuousCallback
    @test isequal(e.eqs, eqs)
    @test e.affect == affect

    e = SymbolicContinuousCallback(eqs[], affect)
    @test e isa SymbolicContinuousCallback
    @test isequal(e.eqs, eqs)
    @test e.affect == affect

    e = SymbolicContinuousCallback(eqs => affect)
    @test e isa SymbolicContinuousCallback
    @test isequal(e.eqs, eqs)
    @test e.affect == affect

    e = SymbolicContinuousCallback(eqs[] => affect)
    @test e isa SymbolicContinuousCallback
    @test isequal(e.eqs, eqs)
    @test e.affect == affect

    # test plural constructor

    e = SymbolicContinuousCallbacks(eqs[])
    @test e isa Vector{SymbolicContinuousCallback}
    @test isequal(e[].eqs, eqs)
    @test e[].affect == NULL_AFFECT

    e = SymbolicContinuousCallbacks(eqs)
    @test e isa Vector{SymbolicContinuousCallback}
    @test isequal(e[].eqs, eqs)
    @test e[].affect == NULL_AFFECT

    e = SymbolicContinuousCallbacks(eqs[] => affect)
    @test e isa Vector{SymbolicContinuousCallback}
    @test isequal(e[].eqs, eqs)
    @test e[].affect == affect

    e = SymbolicContinuousCallbacks(eqs => affect)
    @test e isa Vector{SymbolicContinuousCallback}
    @test isequal(e[].eqs, eqs)
    @test e[].affect == affect

    e = SymbolicContinuousCallbacks([eqs[] => affect])
    @test e isa Vector{SymbolicContinuousCallback}
    @test isequal(e[].eqs, eqs)
    @test e[].affect == affect

    e = SymbolicContinuousCallbacks([eqs => affect])
    @test e isa Vector{SymbolicContinuousCallback}
    @test isequal(e[].eqs, eqs)
    @test e[].affect == affect

    e = SymbolicContinuousCallbacks(SymbolicContinuousCallbacks([eqs => affect]))
    @test e isa Vector{SymbolicContinuousCallback}
    @test isequal(e[].eqs, eqs)
    @test e[].affect == affect
end

##

@named sys = ODESystem(eqs, continuous_events = [x ~ 1])
@test getfield(sys, :continuous_events)[] ==
      SymbolicContinuousCallback(Equation[x ~ 1], NULL_AFFECT)
@test isequal(equations(getfield(sys, :continuous_events))[], x ~ 1)
fsys = flatten(sys)
@test isequal(equations(getfield(fsys, :continuous_events))[], x ~ 1)

@named sys2 = ODESystem([D(x) ~ 1], continuous_events = [x ~ 2], systems = [sys])
@test getfield(sys2, :continuous_events)[] ==
      SymbolicContinuousCallback(Equation[x ~ 2], NULL_AFFECT)
@test all(ModelingToolkit.continuous_events(sys2) .== [
              SymbolicContinuousCallback(Equation[x ~ 2], NULL_AFFECT),
              SymbolicContinuousCallback(Equation[sys.x ~ 1], NULL_AFFECT),
          ])

@test isequal(equations(getfield(sys2, :continuous_events))[1], x ~ 2)
@test length(ModelingToolkit.continuous_events(sys2)) == 2
@test isequal(ModelingToolkit.continuous_events(sys2)[1].eqs[], x ~ 2)
@test isequal(ModelingToolkit.continuous_events(sys2)[2].eqs[], sys.x ~ 1)

# Functions should be generated for root-finding equations
prob = ODEProblem(sys, Pair[], (0.0, 2.0))
p0 = 0
t0 = 0
@test get_callback(prob) isa ModelingToolkit.DiffEqCallbacks.ContinuousCallback
cb = ModelingToolkit.generate_rootfinding_callback(sys)
cond = cb.condition
out = [0.0]
cond.rf_ip(out, [0], p0, t0)
@test out[] ≈ -1 # signature is u,p,t
cond.rf_ip(out, [1], p0, t0)
@test out[] ≈ 0  # signature is u,p,t
cond.rf_ip(out, [2], p0, t0)
@test out[] ≈ 1  # signature is u,p,t

prob = ODEProblem(sys, Pair[], (0.0, 2.0))
sol = solve(prob, Tsit5())
@test minimum(t -> abs(t - 1), sol.t) < 1e-10 # test that the solver stepped at the root

# Test that a user provided callback is respected
test_callback = DiscreteCallback(x -> x, x -> x)
prob = ODEProblem(sys, Pair[], (0.0, 2.0), callback = test_callback)
cbs = get_callback(prob)
@test cbs isa CallbackSet
@test cbs.discrete_callbacks[1] == test_callback

prob = ODEProblem(sys2, Pair[], (0.0, 3.0))
cb = get_callback(prob)
@test cb isa ModelingToolkit.DiffEqCallbacks.VectorContinuousCallback

cond = cb.condition
out = [0.0, 0.0]
# the root to find is 2
cond.rf_ip(out, [0, 0], p0, t0)
@test out[1] ≈ -2 # signature is u,p,t
cond.rf_ip(out, [1, 0], p0, t0)
@test out[1] ≈ -1  # signature is u,p,t
cond.rf_ip(out, [2, 0], p0, t0) # this should return 0
@test out[1] ≈ 0  # signature is u,p,t

# the root to find is 1
out = [0.0, 0.0]
cond.rf_ip(out, [0, 0], p0, t0)
@test out[2] ≈ -1 # signature is u,p,t
cond.rf_ip(out, [0, 1], p0, t0) # this should return 0
@test out[2] ≈ 0  # signature is u,p,t
cond.rf_ip(out, [0, 2], p0, t0)
@test out[2] ≈ 1  # signature is u,p,t

sol = solve(prob, Tsit5())
@test minimum(t -> abs(t - 1), sol.t) < 1e-10 # test that the solver stepped at the first root
@test minimum(t -> abs(t - 2), sol.t) < 1e-10 # test that the solver stepped at the second root

@named sys = ODESystem(eqs, continuous_events = [x ~ 1, x ~ 2]) # two root eqs using the same state
prob = ODEProblem(sys, Pair[], (0.0, 3.0))
@test get_callback(prob) isa ModelingToolkit.DiffEqCallbacks.VectorContinuousCallback
sol = solve(prob, Tsit5())
@test minimum(t -> abs(t - 1), sol.t) < 1e-10 # test that the solver stepped at the first root
@test minimum(t -> abs(t - 2), sol.t) < 1e-10 # test that the solver stepped at the second root

## Test bouncing ball with equation affect
@variables t x(t)=1 v(t)=0
D = Differential(t)

root_eqs = [x ~ 0]
affect = [v ~ -v]

@named ball = ODESystem([D(x) ~ v
                         D(v) ~ -9.8], t, continuous_events = root_eqs => affect)

@test getfield(ball, :continuous_events)[] ==
      SymbolicContinuousCallback(Equation[x ~ 0], Equation[v ~ -v])
ball = structural_simplify(ball)

@test length(ModelingToolkit.continuous_events(ball)) == 1

tspan = (0.0, 5.0)
prob = ODEProblem(ball, Pair[], tspan)
sol = solve(prob, Tsit5())
@test 0 <= minimum(sol[x]) <= 1e-10 # the ball never went through the floor but got very close
# plot(sol)

## Test bouncing ball in 2D with walls
@variables t x(t)=1 y(t)=0 vx(t)=0 vy(t)=1
D = Differential(t)

continuous_events = [[x ~ 0] => [vx ~ -vx]
                     [y ~ -1.5, y ~ 1.5] => [vy ~ -vy]]

@named ball = ODESystem([D(x) ~ vx
                         D(y) ~ vy
                         D(vx) ~ -9.8
                         D(vy) ~ -0.01vy], t; continuous_events)

ball = structural_simplify(ball)

tspan = (0.0, 5.0)
prob = ODEProblem(ball, Pair[], tspan)

cb = get_callback(prob)
@test cb isa ModelingToolkit.DiffEqCallbacks.VectorContinuousCallback
@test getfield(ball, :continuous_events)[1] ==
      SymbolicContinuousCallback(Equation[x ~ 0], Equation[vx ~ -vx])
@test getfield(ball, :continuous_events)[2] ==
      SymbolicContinuousCallback(Equation[y ~ -1.5, y ~ 1.5], Equation[vy ~ -vy])
cond = cb.condition
out = [0.0, 0.0, 0.0]
cond.rf_ip(out, [0, 0, 0, 0], p0, t0)
@test out ≈ [0, 1.5, -1.5]

sol = solve(prob, Tsit5())
@test 0 <= minimum(sol[x]) <= 1e-10 # the ball never went through the floor but got very close
@test minimum(sol[y]) ≈ -1.5 # check wall conditions
@test maximum(sol[y]) ≈ 1.5  # check wall conditions

# tv = sort([LinRange(0, 5, 200); sol.t])
# plot(sol(tv)[y], sol(tv)[x], line_z=tv)
# vline!([-1.5, 1.5], l=(:black, 5), primary=false)
# hline!([0], l=(:black, 5), primary=false)

## Test multi-variable affect
# in this test, there are two variables affected by a single event.
continuous_events = [
    [x ~ 0] => [vx ~ -vx, vy ~ -vy],
]

@named ball = ODESystem([D(x) ~ vx
                         D(y) ~ vy
                         D(vx) ~ -1
                         D(vy) ~ 0], t; continuous_events)

ball = structural_simplify(ball)

tspan = (0.0, 5.0)
prob = ODEProblem(ball, Pair[], tspan)
sol = solve(prob, Tsit5())
@test 0 <= minimum(sol[x]) <= 1e-10 # the ball never went through the floor but got very close
@test -minimum(sol[y]) ≈ maximum(sol[y]) ≈ sqrt(2)  # the ball will never go further than √2 in either direction (gravity was changed to 1 to get this particular number)

# tv = sort([LinRange(0, 5, 200); sol.t])
# plot(sol(tv)[y], sol(tv)[x], line_z=tv)
# vline!([-1.5, 1.5], l=(:black, 5), primary=false)
# hline!([0], l=(:black, 5), primary=false)

# issue https://github.com/SciML/ModelingToolkit.jl/issues/1386
# tests that it works for ODAESystem
@variables vs(t) v(t) vmeasured(t)
eq = [vs ~ sin(2pi * t)
      D(v) ~ vs - v
      D(vmeasured) ~ 0.0]
ev = [sin(20pi * t) ~ 0.0] => [vmeasured ~ v]
@named sys = ODESystem(eq, continuous_events = ev)
sys = structural_simplify(sys)
prob = ODAEProblem(sys, zeros(2), (0.0, 5.1))
sol = solve(prob, Tsit5())
@test all(minimum((0:0.1:5) .- sol.t', dims = 2) .< 0.0001) # test that the solver stepped every 0.1s as dictated by event
@test sol([0.25])[vmeasured][] == sol([0.23])[vmeasured][] # test the hold property

##  https://github.com/SciML/ModelingToolkit.jl/issues/1528
Dₜ = Differential(t)

@parameters u(t) [input = true]  # Indicate that this is a controlled input
@parameters y(t) [output = true] # Indicate that this is a measured output

function Mass(; name, m = 1.0, p = 0, v = 0)
    ps = @parameters m = m
    sts = @variables pos(t)=p vel(t)=v
    eqs = Dₜ(pos) ~ vel
    ODESystem(eqs, t, [pos, vel], ps; name)
end
function Spring(; name, k = 1e4)
    ps = @parameters k = k
    @variables x(t) = 0 # Spring deflection
    ODESystem(Equation[], t, [x], ps; name)
end
function Damper(; name, c = 10)
    ps = @parameters c = c
    @variables vel(t) = 0
    ODESystem(Equation[], t, [vel], ps; name)
end
function SpringDamper(; name, k = false, c = false)
    spring = Spring(; name = :spring, k)
    damper = Damper(; name = :damper, c)
    compose(ODESystem(Equation[], t; name),
            spring, damper)
end
connect_sd(sd, m1, m2) = [sd.spring.x ~ m1.pos - m2.pos, sd.damper.vel ~ m1.vel - m2.vel]
sd_force(sd) = -sd.spring.k * sd.spring.x - sd.damper.c * sd.damper.vel
@named mass1 = Mass(; m = 1)
@named mass2 = Mass(; m = 1)
@named sd = SpringDamper(; k = 1000, c = 10)
function Model(u, d = 0)
    eqs = [connect_sd(sd, mass1, mass2)
           Dₜ(mass1.vel) ~ (sd_force(sd) + u) / mass1.m
           Dₜ(mass2.vel) ~ (-sd_force(sd) + d) / mass2.m]
    @named _model = ODESystem(eqs, t; observed = [y ~ mass2.pos])
    @named model = compose(_model, mass1, mass2, sd)
end
model = Model(sin(30t))
sys = structural_simplify(model)
@test isempty(ModelingToolkit.continuous_events(sys))

<<<<<<< HEAD

=======
>>>>>>> aa5f87a5
let
    @parameters k t1 t2
    @variables t A(t)

    cond1 = (t == t1)
    affect1 = [A ~ A + 1]
    cb1 = cond1 => affect1
    cond2 = (t == t2)
    affect2 = [k ~ 1.0]
    cb2 = cond2 => affect2

    ∂ₜ = Differential(t)
<<<<<<< HEAD
    eqs = [∂ₜ(A) ~ -k*A]
    @named osys = ODESystem(eqs, t, [A], [k,t1,t2], discrete_events=[cb1,cb2])
=======
    eqs = [∂ₜ(A) ~ -k * A]
    @named osys = ODESystem(eqs, t, [A], [k, t1, t2], discrete_events = [cb1, cb2])
>>>>>>> aa5f87a5
    u0 = [A => 1.0]
    p = [k => 0.0, t1 => 1.0, t2 => 2.0]
    tspan = (0.0, 4.0)
    oprob = ODEProblem(osys, u0, tspan, p)
<<<<<<< HEAD
    sol = solve(oprob, Tsit5(), tstops=[1.0,2.0]; abstol=1e-10, reltol=1e-10)
    @test isapprox(sol(1.0000000001)[1] - sol(.999999999)[1], 1.0; rtol=1e-6)
    @test oprob.p[1] == 1.0
    @test isapprox(sol(4.0)[1], 2*exp(-2.0))
=======
    sol = solve(oprob, Tsit5(), tstops = [1.0, 2.0]; abstol = 1e-10, reltol = 1e-10)
    @test isapprox(sol(1.0000000001)[1] - sol(0.999999999)[1], 1.0; rtol = 1e-6)
    @test oprob.p[1] == 1.0
    @test isapprox(sol(4.0)[1], 2 * exp(-2.0))

    # same as above - but with set-time event syntax
    cb1‵ = [1.0] => affect1 # needs to be a Vector for the event to happen only once
    cb2‵ = [2.0] => affect2

    @named osys‵ = ODESystem(eqs, t, [A], [k, t1, t2], discrete_events = [cb1‵, cb2‵])
    oprob‵ = ODEProblem(osys‵, u0, tspan, p)
    sol‵ = solve(oprob‵, Tsit5(); abstol = 1e-10, reltol = 1e-10)

    @test isapprox(sol‵(1.0000000001)[1] - sol‵(0.999999999)[1], 1.0; rtol = 1e-6)
    @test oprob‵.p[1] == 1.0
    @test isapprox(sol‵(4.0)[1], 2 * exp(-2.0))
>>>>>>> aa5f87a5
end<|MERGE_RESOLUTION|>--- conflicted
+++ resolved
@@ -335,10 +335,6 @@
 sys = structural_simplify(model)
 @test isempty(ModelingToolkit.continuous_events(sys))
 
-<<<<<<< HEAD
-
-=======
->>>>>>> aa5f87a5
 let
     @parameters k t1 t2
     @variables t A(t)
@@ -351,23 +347,12 @@
     cb2 = cond2 => affect2
 
     ∂ₜ = Differential(t)
-<<<<<<< HEAD
-    eqs = [∂ₜ(A) ~ -k*A]
-    @named osys = ODESystem(eqs, t, [A], [k,t1,t2], discrete_events=[cb1,cb2])
-=======
     eqs = [∂ₜ(A) ~ -k * A]
     @named osys = ODESystem(eqs, t, [A], [k, t1, t2], discrete_events = [cb1, cb2])
->>>>>>> aa5f87a5
     u0 = [A => 1.0]
     p = [k => 0.0, t1 => 1.0, t2 => 2.0]
     tspan = (0.0, 4.0)
     oprob = ODEProblem(osys, u0, tspan, p)
-<<<<<<< HEAD
-    sol = solve(oprob, Tsit5(), tstops=[1.0,2.0]; abstol=1e-10, reltol=1e-10)
-    @test isapprox(sol(1.0000000001)[1] - sol(.999999999)[1], 1.0; rtol=1e-6)
-    @test oprob.p[1] == 1.0
-    @test isapprox(sol(4.0)[1], 2*exp(-2.0))
-=======
     sol = solve(oprob, Tsit5(), tstops = [1.0, 2.0]; abstol = 1e-10, reltol = 1e-10)
     @test isapprox(sol(1.0000000001)[1] - sol(0.999999999)[1], 1.0; rtol = 1e-6)
     @test oprob.p[1] == 1.0
@@ -384,5 +369,4 @@
     @test isapprox(sol‵(1.0000000001)[1] - sol‵(0.999999999)[1], 1.0; rtol = 1e-6)
     @test oprob‵.p[1] == 1.0
     @test isapprox(sol‵(4.0)[1], 2 * exp(-2.0))
->>>>>>> aa5f87a5
 end
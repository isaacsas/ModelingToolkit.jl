using ModelingToolkit, StaticArrays, LinearAlgebra
using ModelingToolkit: get_metadata, MTKParameters
using SymbolicIndexingInterface
using OrdinaryDiffEq, Sundials
using DiffEqBase, SparseArrays
using StaticArrays
using Test
using SymbolicUtils: issym
using ForwardDiff
using ModelingToolkit: value
using ModelingToolkit: t_nounits as t, D_nounits as D

# Define some variables
@parameters σ ρ β
@constants κ = 1
@variables x(t) y(t) z(t)
@parameters k

# Define a differential equation
eqs = [D(x) ~ σ * (y - x),
    D(y) ~ x * (ρ - z) - y,
    D(z) ~ x * y - β * z * κ]

ModelingToolkit.toexpr.(eqs)[1]
@named de = ODESystem(eqs, t; defaults = Dict(x => 1))
subed = substitute(de, [σ => k])
ssort(eqs) = sort(eqs, by = string)
@test isequal(ssort(parameters(subed)), [k, β, ρ])
@test isequal(equations(subed),
    [D(x) ~ k * (y - x)
     D(y) ~ (ρ - z) * x - y
     D(z) ~ x * y - β * κ * z])
@named des[1:3] = ODESystem(eqs, t)
@test length(unique(x -> ModelingToolkit.get_tag(x), des)) == 1

@test eval(toexpr(de)) == de
@test hash(deepcopy(de)) == hash(de)

generate_function(de)

function test_diffeq_inference(name, sys, iv, dvs, ps)
    @testset "ODESystem construction: $name" begin
        @test isequal(independent_variables(sys)[1], value(iv))
        @test length(independent_variables(sys)) == 1
        @test isempty(setdiff(Set(unknowns(sys)), Set(value.(dvs))))
        @test isempty(setdiff(Set(parameters(sys)), Set(value.(ps))))
    end
end

test_diffeq_inference("standard", de, t, [x, y, z], [ρ, σ, β])
generate_function(de, [x, y, z], [σ, ρ, β])
jac_expr = generate_jacobian(de)
jac = calculate_jacobian(de)
jacfun = eval(jac_expr[2])

de = complete(de)
for f in [
    ODEFunction(de, [x, y, z], [σ, ρ, β], tgrad = true, jac = true),
    eval(ODEFunctionExpr(de, [x, y, z], [σ, ρ, β], tgrad = true, jac = true))
]
    # system
    @test f.sys === de

    # iip
    du = zeros(3)
    u = collect(1:3)
    p = ModelingToolkit.MTKParameters(de, [σ, ρ, β] .=> 4.0:6.0)
    f.f(du, u, p, 0.1)
    @test du == [4, 0, -16]

    # oop
    du = @SArray zeros(3)
    u = SVector(1:3...)
    p = ModelingToolkit.MTKParameters(de, SVector{3}([σ, ρ, β] .=> 4.0:6.0))
    @test f.f(u, p, 0.1) === @SArray [4.0, 0.0, -16.0]

    # iip vs oop
    du = zeros(3)
    g = similar(du)
    J = zeros(3, 3)
    u = collect(1:3)
    p = ModelingToolkit.MTKParameters(de, [σ, ρ, β] .=> 4.0:6.0)
    f.f(du, u, p, 0.1)
    @test du == f(u, p, 0.1)
    f.tgrad(g, u, p, t)
    @test g == f.tgrad(u, p, t)
    f.jac(J, u, p, t)
    @test J == f.jac(u, p, t)
end

#check iip_config
f = eval(ODEFunctionExpr(de, [x, y, z], [σ, ρ, β], iip_config = (false, true)))
du = zeros(3)
u = collect(1:3)
p = ModelingToolkit.MTKParameters(de, [σ, ρ, β] .=> 4.0:6.0)
f.f(du, u, p, 0.1)
@test du == [4, 0, -16]
@test_throws ArgumentError f.f(u, p, 0.1)

#check sparsity
f = eval(ODEFunctionExpr(de, [x, y, z], [σ, ρ, β], sparsity = true))
@test f.sparsity == ModelingToolkit.jacobian_sparsity(de)

f = eval(ODEFunctionExpr(de, [x, y, z], [σ, ρ, β], sparsity = false))
@test isnothing(f.sparsity)

eqs = [D(x) ~ σ * (y - x),
    D(y) ~ x * (ρ - z) - y * t,
    D(z) ~ x * y - β * z * κ]
@named de = ODESystem(eqs, t)
de = complete(de)
ModelingToolkit.calculate_tgrad(de)

tgrad_oop, tgrad_iip = eval.(ModelingToolkit.generate_tgrad(de))

u = SVector(1:3...)
p = ModelingToolkit.MTKParameters(de, SVector{3}([σ, ρ, β] .=> 4.0:6.0))
@test tgrad_oop(u, p, t) == [0.0, -u[2], 0.0]
du = zeros(3)
tgrad_iip(du, u, p, t)
@test du == [0.0, -u[2], 0.0]

@parameters σ′(t - 1)
eqs = [D(x) ~ σ′ * (y - x),
    D(y) ~ x * (ρ - z) - y,
    D(z) ~ x * y - β * z * κ]
@named de = ODESystem(eqs, t)
test_diffeq_inference("global iv-varying", de, t, (x, y, z), (σ′, ρ, β))

f = eval(generate_function(de, [x, y, z], [σ′, ρ, β])[2])
du = [0.0, 0.0, 0.0]
f(du, [1.0, 2.0, 3.0], [x -> x + 7, 2, 3], 5.0)
@test du ≈ [11, -3, -7]

@parameters σ(..)
eqs = [D(x) ~ σ(t - 1) * (y - x),
    D(y) ~ x * (ρ - z) - y,
    D(z) ~ x * y - β * z * κ]
@named de = ODESystem(eqs, t)
test_diffeq_inference("single internal iv-varying", de, t, (x, y, z), (σ, ρ, β))
f = eval(generate_function(de, [x, y, z], [σ, ρ, β])[2])
du = [0.0, 0.0, 0.0]
f(du, [1.0, 2.0, 3.0], [x -> x + 7, 2, 3], 5.0)
@test du ≈ [11, -3, -7]

eqs = [D(x) ~ x + 10σ(t - 1) + 100σ(t - 2) + 1000σ(t^2)]
@named de = ODESystem(eqs, t)
test_diffeq_inference("many internal iv-varying", de, t, (x,), (σ,))
f = eval(generate_function(de, [x], [σ])[2])
du = [0.0]
f(du, [1.0], [t -> t + 2], 5.0)
@test du ≈ [27561]

# Conversion to first-order ODEs #17
D3 = D^3
D2 = D^2
@variables u(t) uˍtt(t) uˍt(t) xˍt(t)
eqs = [D3(u) ~ 2(D2(u)) + D(u) + D(x) + 1
       D2(x) ~ D(x) + 2]
@named de = ODESystem(eqs, t)
de1 = ode_order_lowering(de)
lowered_eqs = [D(uˍtt) ~ 2uˍtt + uˍt + xˍt + 1
               D(xˍt) ~ xˍt + 2
               D(uˍt) ~ uˍtt
               D(u) ~ uˍt
               D(x) ~ xˍt]

#@test de1 == ODESystem(lowered_eqs)

# issue #219
@test all(isequal.(
    [ModelingToolkit.var_from_nested_derivative(eq.lhs)[1]
     for eq in equations(de1)],
    unknowns(@named lowered = ODESystem(lowered_eqs, t))))

test_diffeq_inference("first-order transform", de1, t, [uˍtt, xˍt, uˍt, u, x], [])
du = zeros(5)
ODEFunction(complete(de1), [uˍtt, xˍt, uˍt, u, x], [])(du, ones(5), nothing, 0.1)
@test du == [5.0, 3.0, 1.0, 1.0, 1.0]

# Internal calculations
@parameters σ
a = y - x
eqs = [D(x) ~ σ * a,
    D(y) ~ x * (ρ - z) - y,
    D(z) ~ x * y - β * z * κ]
@named de = ODESystem(eqs, t)
generate_function(de, [x, y, z], [σ, ρ, β])
jac = calculate_jacobian(de)
@test ModelingToolkit.jacobian_sparsity(de).colptr == sparse(jac).colptr
@test ModelingToolkit.jacobian_sparsity(de).rowval == sparse(jac).rowval

f = ODEFunction(complete(de), [x, y, z], [σ, ρ, β])

@parameters A B C
_x = y / C
eqs = [D(x) ~ -A * x,
    D(y) ~ A * x - B * _x]
@named de = ODESystem(eqs, t)
@test begin
    local f, du
    f = eval(generate_function(de, [x, y], [A, B, C])[2])
    du = [0.0, 0.0]
    f(du, [1.0, 2.0], [1, 2, 3], 0.0)
    du ≈ [-1, -1 / 3]
    f = eval(generate_function(de, [x, y], [A, B, C])[1])
    du ≈ f([1.0, 2.0], [1, 2, 3], 0.0)
end

function lotka(u, p, t)
    x = u[1]
    y = u[2]
    [p[1] * x - p[2] * x * y,
        -p[3] * y + p[4] * x * y]
end

prob = ODEProblem(ODEFunction{false}(lotka), [1.0, 1.0], (0.0, 1.0), [1.5, 1.0, 3.0, 1.0])
de = complete(modelingtoolkitize(prob))
ODEFunction(de)(similar(prob.u0), prob.u0, prob.p, 0.1)

function lotka(du, u, p, t)
    x = u[1]
    y = u[2]
    du[1] = p[1] * x - p[2] * x * y
    du[2] = -p[3] * y + p[4] * x * y
end

prob = ODEProblem(lotka, [1.0, 1.0], (0.0, 1.0), [1.5, 1.0, 3.0, 1.0])

de = complete(modelingtoolkitize(prob))
ODEFunction(de)(similar(prob.u0), prob.u0, prob.p, 0.1)

# automatic unknown detection for DAEs
@parameters k₁ k₂ k₃
@variables y₁(t) y₂(t) y₃(t)
# reorder the system just to be a little spicier
eqs = [D(y₁) ~ -k₁ * y₁ + k₃ * y₂ * y₃,
    0 ~ y₁ + y₂ + y₃ - 1,
    D(y₂) ~ k₁ * y₁ - k₂ * y₂^2 - k₃ * y₂ * y₃ * κ]
@named sys = ODESystem(eqs, t, defaults = [k₁ => 100, k₂ => 3e7, y₁ => 1.0])
sys = complete(sys)
u0 = Pair[]
push!(u0, y₂ => 0.0)
push!(u0, y₃ => 0.0)
p = [k₁ => 0.04,
    k₃ => 1e4]
p2 = (k₁ => 0.04,
    k₂ => 3e7,
    k₃ => 1e4)
tspan = (0.0, 100000.0)
prob1 = ODEProblem(sys, u0, tspan, p)
@test prob1.f.sys == sys
prob12 = ODEProblem(sys, u0, tspan, [k₁ => 0.04, k₂ => 3e7, k₃ => 1e4])
prob13 = ODEProblem(sys, u0, tspan, (k₁ => 0.04, k₂ => 3e7, k₃ => 1e4))
prob14 = ODEProblem(sys, u0, tspan, p2)
for p in [prob1, prob14]
    @test p.p == MTKParameters(sys, [k₁ => 0.04, k₂ => 3e7, k₃ => 1e4])
    @test Set(Num.(unknowns(sys)) .=> p.u0) == Set([y₁ => 1, y₂ => 0, y₃ => 0])
end
# test remake with symbols
p3 = [k₁ => 0.05,
    k₂ => 2e7,
    k₃ => 1.1e4]
u01 = [y₁ => 1, y₂ => 1, y₃ => 1]
prob_pmap = remake(prob14; p = p3, u0 = u01)
prob_dpmap = remake(prob14; p = Dict(p3), u0 = Dict(u01))
for p in [prob_pmap, prob_dpmap]
    @test p.p == MTKParameters(sys, [k₁ => 0.05, k₂ => 2e7, k₃ => 1.1e4])
    @test Set(Num.(unknowns(sys)) .=> p.u0) == Set([y₁ => 1, y₂ => 1, y₃ => 1])
end
sol_pmap = solve(prob_pmap, Rodas5())
sol_dpmap = solve(prob_dpmap, Rodas5())
@test all(isequal(0.05), sol_pmap.(0:10:100, idxs = k₁))

@test sol_pmap.u ≈ sol_dpmap.u

@testset "symbolic remake with nested system" begin
    function makesys(name)
        @parameters a = 1.0
        @variables x(t) = 0.0
        ODESystem([D(x) ~ -a * x], t; name)
    end

    function makecombinedsys()
        sys1 = makesys(:sys1)
        sys2 = makesys(:sys2)
        @parameters b = 1.0
        complete(ODESystem(Equation[], t, [], [b]; systems = [sys1, sys2], name = :foo))
    end

    sys = makecombinedsys()
    @unpack sys1, b = sys
    prob = ODEProblem(sys, Pair[])
    prob_new = SciMLBase.remake(prob, p = Dict(sys1.a => 3.0, b => 4.0),
        u0 = Dict(sys1.x => 1.0))
    @test prob_new.p == MTKParameters(sys, [b => 4.0, sys1.a => 3.0, sys.sys2.a => 1.0])
    @test prob_new.u0 == [1.0, 0.0]
end

# test kwargs
prob2 = ODEProblem(sys, u0, tspan, p, jac = true)
prob3 = ODEProblem(sys, u0, tspan, p, jac = true, sparse = true) #SparseMatrixCSC need to handle
@test prob3.f.jac_prototype isa SparseMatrixCSC
prob3 = ODEProblem(sys, u0, tspan, p, jac = true, sparsity = true)
@test prob3.f.sparsity isa SparseMatrixCSC
@test_throws ArgumentError ODEProblem(sys, zeros(5), tspan, p)
for (prob, atol) in [(prob1, 1e-12), (prob2, 1e-12), (prob3, 1e-12)]
    local sol
    sol = solve(prob, Rodas5())
    @test all(x -> ≈(sum(x), 1.0, atol = atol), sol.u)
end

du0 = [D(y₁) => -0.04
       D(y₂) => 0.04
       D(y₃) => 0.0]
prob4 = DAEProblem(sys, du0, u0, tspan, p2)
prob5 = eval(DAEProblemExpr(sys, du0, u0, tspan, p2))
for prob in [prob4, prob5]
    local sol
    @test prob.differential_vars == [true, true, false]
    sol = solve(prob, IDA())
    @test all(x -> ≈(sum(x), 1.0, atol = 1e-12), sol.u)
end

@parameters σ β
@variables x(t) y(t) z(t)
eqs = [D(x) ~ σ * (y - x),
    D(y) ~ x - β * y,
    x + z ~ y]
@named sys = ODESystem(eqs, t)
@test all(isequal.(unknowns(sys), [x, y, z]))
@test all(isequal.(parameters(sys), [σ, β]))
@test equations(sys) == eqs
@test ModelingToolkit.isautonomous(sys)

# issue 701
using ModelingToolkit
@parameters a
@variables x(t)
@named sys = ODESystem([D(x) ~ a], t)
@test issym(equations(sys)[1].rhs)

# issue 708
@parameters a
@variables x(t) y(t) z(t)
@named sys = ODESystem([D(x) ~ y, 0 ~ x + z, 0 ~ x - y], t, [z, y, x], [])
asys = add_accumulations(sys)
@variables accumulation_x(t) accumulation_y(t) accumulation_z(t)
eqs = [0 ~ x + z
       0 ~ x - y
       D(accumulation_x) ~ x
       D(accumulation_y) ~ y
       D(accumulation_z) ~ z
       D(x) ~ y]
@test ssort(equations(asys)) == ssort(eqs)
@variables ac(t)
asys = add_accumulations(sys, [ac => (x + y)^2])
eqs = [0 ~ x + z
       0 ~ x - y
       D(ac) ~ (x + y)^2
       D(x) ~ y]
@test ssort(equations(asys)) == ssort(eqs)

sys2 = ode_order_lowering(sys)
M = ModelingToolkit.calculate_massmatrix(sys2)
@test M == Diagonal([1, 0, 0])

# issue #609
@variables x1(t) x2(t)

eqs = [
    D(x1) ~ -x1,
    0 ~ x1 - x2
]
@named sys = ODESystem(eqs, t)
@test isequal(ModelingToolkit.get_iv(sys), t)
@test isequal(unknowns(sys), [x1, x2])
@test isempty(parameters(sys))

# one equation ODESystem test
@parameters r
@variables x(t)
eq = D(x) ~ r * x
@named ode = ODESystem(eq, t)
@test equations(ode) == [eq]
# issue #808
@testset "Combined system name collisions" begin
    function makesys(name)
        @parameters a
        @variables x(t) f(t)

        ODESystem([D(x) ~ -a * x + f], t; name)
    end

    function issue808()
        sys1 = makesys(:sys1)
        sys2 = makesys(:sys1)

        @test_throws ArgumentError ODESystem([sys2.f ~ sys1.x, D(sys1.f) ~ 0], t,
            systems = [sys1, sys2], name = :foo)
    end
    issue808()
end

#Issue 998
pars = []
vars = @variables((u1,))
eqs = [
    D(u1) ~ 1
]
@test_throws ArgumentError ODESystem(eqs, t, vars, pars, name = :foo)

#Issue 1063/998
pars = [t]
vars = @variables((u1(t),))
@test_throws ArgumentError ODESystem(eqs, t, vars, pars, name = :foo)

@parameters w
der = Differential(w)
eqs = [
    der(u1) ~ t
]
@test_throws ArgumentError ModelingToolkit.ODESystem(eqs, t, vars, pars, name = :foo)

@variables x(t)
@parameters M b k
eqs = [D(D(x)) ~ -b / M * D(x) - k / M * x]
ps = [M, b, k]
default_u0 = [D(x) => 0.0, x => 10.0]
default_p = [M => 1.0, b => 1.0, k => 1.0]
@named sys = ODESystem(eqs, t, [x], ps; defaults = [default_u0; default_p], tspan)
sys = ode_order_lowering(sys)
sys = complete(sys)
prob = ODEProblem(sys)
sol = solve(prob, Tsit5())
@test sol.t[end] == tspan[end]
@test sum(abs, sol.u[end]) < 1
prob = ODEProblem{false}(sys; u0_constructor = x -> SVector(x...))
@test prob.u0 isa SVector

# check_eqs_u0 kwarg test
@variables x1(t) x2(t)
eqs = [D(x1) ~ -x1]
@named sys = ODESystem(eqs, t, [x1, x2], [])
sys = complete(sys)
@test_throws ArgumentError ODEProblem(sys, [1.0, 1.0], (0.0, 1.0))
@test_nowarn ODEProblem(sys, [1.0, 1.0], (0.0, 1.0), check_length = false)

# check inputs
let
    @parameters f k d
    @variables x(t) ẋ(t)
    δ = D

    eqs = [δ(x) ~ ẋ, δ(ẋ) ~ f - k * x - d * ẋ]
    @named sys = ODESystem(eqs, t, [x, ẋ], [f, d, k]; controls = [f])

    calculate_control_jacobian(sys)

    @test isequal(calculate_control_jacobian(sys),
        reshape(Num[0, 1], 2, 1))
end

# issue 1109
let
    @variables x(t)[1:3, 1:3]
    @named sys = ODESystem(D.(x) .~ x, t)
    @test_nowarn structural_simplify(sys)
end

# Array vars
using Symbolics: unwrap, wrap
using LinearAlgebra
sts = @variables x(t)[1:3]=[1, 2, 3.0] y(t)=1.0
ps = @parameters p[1:3] = [1, 2, 3]
eqs = [collect(D.(x) .~ x)
       D(y) ~ norm(collect(x)) * y - x[1]]
@named sys = ODESystem(eqs, t, sts, ps)
sys = structural_simplify(sys)
@test isequal(@nonamespace(sys.x), x)
@test isequal(@nonamespace(sys.y), y)
@test isequal(@nonamespace(sys.p), p)
@test_nowarn sys.x, sys.y, sys.p
@test all(x -> x isa Symbolics.Arr, (sys.x, sys.p))
@test all(x -> x isa Symbolics.Arr, @nonamespace (sys.x, sys.p))
@test ModelingToolkit.isvariable(Symbolics.unwrap(x[1]))
prob = ODEProblem(sys, [], (0, 1.0))
sol = solve(prob, Tsit5())
@test sol[2x[1] + 3x[3] + norm(x)] ≈
      2sol[x[1]] + 3sol[x[3]] + sol[norm(x)]
@test sol[x .+ [y, 2y, 3y]] ≈ map((x...) -> [x...],
    map((x, y) -> x[1] .+ y, sol[x], sol[y]),
    map((x, y) -> x[2] .+ 2y, sol[x], sol[y]),
    map((x, y) -> x[3] .+ 3y, sol[x], sol[y]))

using ModelingToolkit

function submodel(; name)
    @variables y(t)
    @parameters A[1:5]
    A = collect(A)
    ODESystem(D(y) ~ sum(A) * y, t; name = name)
end

# Build system
@named sys1 = submodel()
@named sys2 = submodel()

@named sys = ODESystem([0 ~ sys1.y + sys2.y], t; systems = [sys1, sys2])

# DelayDiffEq
using ModelingToolkit: hist
@variables x(t) y(t)
xₜ₋₁ = hist(x, t - 1)
eqs = [D(x) ~ x * y
       D(y) ~ y * x - xₜ₋₁]
@named sys = ODESystem(eqs, t)

# register
using StaticArrays
using SymbolicUtils: term
using SymbolicUtils.Code
using Symbolics: unwrap, wrap, @register_symbolic
foo(a, ms::AbstractVector) = a + sum(ms)
@register_symbolic foo(a, ms::AbstractVector)
@variables x(t) ms(t)[1:3]
eqs = [D(x) ~ foo(x, ms); D(ms) ~ ones(3)]
@named sys = ODESystem(eqs, t, [x; ms], [])
@named emptysys = ODESystem(Equation[], t)
@mtkbuild outersys = compose(emptysys, sys)
prob = ODEProblem(
    outersys, [outersys.sys.x => 1.0; collect(outersys.sys.ms .=> 1:3)], (0, 1.0))
@test_nowarn solve(prob, Tsit5())

# array equations
bar(x, p) = p * x
@register_array_symbolic bar(x::AbstractVector, p::AbstractMatrix) begin
    size = size(x)
    eltype = promote_type(eltype(x), eltype(p))
end
@parameters p[1:3, 1:3]
eqs = [D(x) ~ foo(x, ms); D(ms) ~ bar(ms, p)]
@named sys = ODESystem(eqs, t)
@named emptysys = ODESystem(Equation[], t)
@mtkbuild outersys = compose(emptysys, sys)
prob = ODEProblem(
    outersys, [sys.x => 1.0, sys.ms => 1:3], (0.0, 1.0), [sys.p => ones(3, 3)])
@test_nowarn solve(prob, Tsit5())
obsfn = ModelingToolkit.build_explicit_observed_function(
    outersys, bar(3outersys.sys.ms, 3outersys.sys.p))
@test_nowarn obsfn(sol.u[1], prob.p, sol.t[1])

# x/x
@variables x(t)
@named sys = ODESystem([D(x) ~ x / x], t)
@test equations(alias_elimination(sys)) == [D(x) ~ 1]

# observed variable handling
@variables x(t) RHS(t)
@parameters τ
@named fol = ODESystem([D(x) ~ (1 - x) / τ], t; observed = [RHS ~ (1 - x) / τ])
@test isequal(RHS, @nonamespace fol.RHS)
RHS2 = RHS
@unpack RHS = fol
@test isequal(RHS, RHS2)

#1413 and 1389
@parameters α β
@variables x(t) y(t) z(t)

eqs = [
    D(x) ~ 0.1x + 0.9y,
    D(y) ~ 0.5x + 0.5y,
    z ~ α * x - β * y
]

@named sys = ODESystem(eqs, t, [x, y, z], [α, β])
sys = complete(sys)
@test_throws Any ODEFunction(sys)

eqs = copy(eqs)
eqs[end] = D(D(z)) ~ α * x - β * y
@named sys = ODESystem(eqs, t, [x, y, z], [α, β])
sys = complete(sys)
@test_throws Any ODEFunction(sys)

@testset "Preface tests" begin
    using OrdinaryDiffEq
    using Symbolics
    using DiffEqBase: isinplace
    using ModelingToolkit
    using SymbolicUtils.Code
    using SymbolicUtils: Sym

    c = [0]
    function f(c, du::AbstractVector{Float64}, u::AbstractVector{Float64}, p, t::Float64)
        c .= [c[1] + 1]
        du .= randn(length(u))
        nothing
    end

    dummy_identity(x, _) = x
    @register_symbolic dummy_identity(x, y)

    u0 = ones(5)
    p0 = Float64[]
    syms = [Symbol(:a, i) for i in 1:5]
    syms_p = Symbol[]

    @assert isinplace(f, 5)
    wf = let buffer = similar(u0), u = similar(u0), p = similar(p0), c = c
        t -> (f(c, buffer, u, p, t); buffer)
    end

    num = hash(f) ⊻ length(u0) ⊻ length(p0)
    buffername = Symbol(:fmi_buffer_, num)

    D = Differential(t)
    us = map(s -> (@variables $s(t))[1], syms)
    ps = map(s -> (@variables $s(t))[1], syms_p)
    buffer, = @variables $buffername[1:length(u0)]
    dummy_var = Sym{Any}(:_) # this is safe because _ cannot be a rvalue in Julia

    ss = Iterators.flatten((us, ps))
    vv = Iterators.flatten((u0, p0))
    defs = Dict{Any, Any}(s => v for (s, v) in zip(ss, vv))

    preface = [Assignment(dummy_var, SetArray(true, term(getfield, wf, Meta.quot(:u)), us))
               Assignment(dummy_var, SetArray(true, term(getfield, wf, Meta.quot(:p)), ps))
               Assignment(buffer, term(wf, t))]
    eqs = map(1:length(us)) do i
        D(us[i]) ~ dummy_identity(buffer[i], us[i])
    end

    @named sys = ODESystem(eqs, t, us, ps; defaults = defs, preface = preface)
    sys = complete(sys)
    prob = ODEProblem(sys, [], (0.0, 1.0))
    sol = solve(prob, Euler(); dt = 0.1)

    @test c[1] == length(sol)
end

let
    x = map(xx -> xx(t), Symbolics.variables(:x, 1:2, T = SymbolicUtils.FnType))
    @variables y(t) = 0
    @parameters k = 1
    eqs = [D(x[1]) ~ x[2]
           D(x[2]) ~ -x[1] - 0.5 * x[2] + k
           y ~ 0.9 * x[1] + x[2]]
    @named sys = ODESystem(eqs, t, vcat(x, [y]), [k], defaults = Dict(x .=> 0))
    sys = structural_simplify(sys)

    u0 = [0.5, 0]
    du0 = 0 .* copy(u0)
    prob = DAEProblem(sys, du0, u0, (0, 50))
    @test prob.u0 ≈ u0
    @test prob.du0 ≈ du0
    @test vcat(prob.p...) ≈ [1]
    sol = solve(prob, IDA())
    @test sol[y] ≈ 0.9 * sol[x[1]] + sol[x[2]]
    @test isapprox(sol[x[1]][end], 1, atol = 1e-3)

    prob = DAEProblem(sys, [D(y) => 0, D(x[1]) => 0, D(x[2]) => 0], Pair[x[1] => 0.5],
        (0, 50))
    @test prob.u0 ≈ [0.5, 0]
    @test prob.du0 ≈ [0, 0]
    @test vcat(prob.p...) ≈ [1]
    sol = solve(prob, IDA())
    @test isapprox(sol[x[1]][end], 1, atol = 1e-3)

    prob = DAEProblem(sys, [D(y) => 0, D(x[1]) => 0, D(x[2]) => 0], Pair[x[1] => 0.5],
        (0, 50), [k => 2])
    @test prob.u0 ≈ [0.5, 0]
    @test prob.du0 ≈ [0, 0]
    @test vcat(prob.p...) ≈ [2]
    sol = solve(prob, IDA())
    @test isapprox(sol[x[1]][end], 2, atol = 1e-3)

    # no initial conditions for D(x[1]) and D(x[2]) provided
    @test_throws ModelingToolkit.MissingVariablesError prob=DAEProblem(
        sys, Pair[], Pair[], (0, 50))

    prob = ODEProblem(sys, Pair[x[1] => 0], (0, 50))
    sol = solve(prob, Rosenbrock23())
    @test isapprox(sol[x[1]][end], 1, atol = 1e-3)
end

#issue 1475 (mixed numeric type for parameters)
let
    @parameters k1 k2::Int
    @variables A(t)
    eqs = [D(A) ~ -k1 * k2 * A]
    @named sys = ODESystem(eqs, t)
    sys = complete(sys)
    u0map = [A => 1.0]
    pmap = (k1 => 1.0, k2 => 1)
    tspan = (0.0, 1.0)
    prob = ODEProblem(sys, u0map, tspan, pmap; tofloat = false)
    @test (prob.p...,) == ([1], [1.0]) || (prob.p...,) == ([1.0], [1])

    prob = ODEProblem(sys, u0map, tspan, pmap)
    @test vcat(prob.p...) isa Vector{Float64}

    pmap = [k1 => 1, k2 => 1]
    tspan = (0.0, 1.0)
    prob = ODEProblem(sys, u0map, tspan, pmap)
    @test eltype(vcat(prob.p...)) === Float64

    prob = ODEProblem(sys, u0map, tspan, pmap)
    @test vcat(prob.p...) isa Vector{Float64}

    # No longer supported, Tuple used instead
    # pmap = Pair{Any, Union{Int, Float64}}[k1 => 1, k2 => 1.0]
    # tspan = (0.0, 1.0)
    # prob = ODEProblem(sys, u0map, tspan, pmap, use_union = true)
    # @test eltype(prob.p) === Union{Float64, Int}
end

let
    @parameters C L R
    @variables q(t) p(t) F(t)

    eqs = [D(q) ~ -p / L - F
           D(p) ~ q / C
           0 ~ q / C - R * F]

    @named sys = ODESystem(eqs, t)
    @test length(equations(structural_simplify(sys))) == 2
end

let
    eq_to_lhs(eq) = eq.lhs - eq.rhs ~ 0
    eqs_to_lhs(eqs) = eq_to_lhs.(eqs)

    @parameters σ=10 ρ=28 β=8 / 3 sigma rho beta
    @variables x(t)=1 y(t)=0 z(t)=0 x2(t)=1 y2(t)=0 z2(t)=0 u(t)[1:3]

    eqs = [D(x) ~ σ * (y - x),
        D(y) ~ x * (ρ - z) - y,
        D(z) ~ x * y - β * z]

    eqs2 = [
        D(y2) ~ x2 * (rho - z2) - y2,
        D(x2) ~ sigma * (y2 - x2),
        D(z2) ~ x2 * y2 - beta * z2
    ]

    # array u
    eqs3 = [D(u[1]) ~ sigma * (u[2] - u[1]),
        D(u[2]) ~ u[1] * (rho - u[3]) - u[2],
        D(u[3]) ~ u[1] * u[2] - beta * u[3]]
    eqs3 = eqs_to_lhs(eqs3)

    eqs4 = [
        D(y2) ~ x2 * (rho - z2) - y2,
        D(x2) ~ sigma * (y2 - x2),
        D(z2) ~ y2 - beta * z2 # missing x2 term
    ]

    @named sys1 = ODESystem(eqs, t)
    @named sys2 = ODESystem(eqs2, t)
    @named sys3 = ODESystem(eqs3, t)
    ssys3 = structural_simplify(sys3)
    @named sys4 = ODESystem(eqs4, t)

    @test ModelingToolkit.isisomorphic(sys1, sys2)
    @test !ModelingToolkit.isisomorphic(sys1, sys3)
    @test ModelingToolkit.isisomorphic(sys1, ssys3) # I don't call structural_simplify in isisomorphic
    @test !ModelingToolkit.isisomorphic(sys1, sys4)

    # 1281
    iv2 = only(independent_variables(sys2))
    @test isequal(only(independent_variables(convert_system(ODESystem, sys1, iv2))), iv2)
end

let
    vars = @variables sP(t) spP(t) spm(t) sph(t)
    pars = @parameters a b
    eqs = [sP ~ 1
           spP ~ sP
           spm ~ a
           sph ~ b
           spm ~ 0
           sph ~ a]
    @named sys = ODESystem(eqs, t, vars, pars)
    @test_throws ModelingToolkit.ExtraEquationsSystemException structural_simplify(sys)
end

# 1561
let
    vars = @variables x y
    arr = ModelingToolkit.varmap_to_vars([x => 0.0, y => [0.0, 1.0]], vars) #error
    sol = Union{Float64, Vector{Float64}}[0.0, [0.0, 1.0]]
    @test arr == sol
    @test typeof(arr) == typeof(sol)
end

let
    u = collect(first(@variables u(t)[1:4]))
    Dt = D

    eqs = [Differential(t)(u[2]) - 1.1u[1] ~ 0
           Differential(t)(u[3]) - 1.1u[2] ~ 0
           u[1] ~ 0.0
           u[4] ~ 0.0]

    ps = []

    @named sys = ODESystem(eqs, t, u, ps)
    @test_nowarn simpsys = structural_simplify(sys)

    sys = structural_simplify(sys)

    u0 = ModelingToolkit.missing_variable_defaults(sys)
    u0_expected = Pair[s => 0.0 for s in unknowns(sys)]
    @test string(u0) == string(u0_expected)

    u0 = ModelingToolkit.missing_variable_defaults(sys, [1, 2])
    u0_expected = Pair[s => i for (i, s) in enumerate(unknowns(sys))]
    @test string(u0) == string(u0_expected)

    @test_nowarn ODEProblem(sys, u0, (0, 1))
end

# https://github.com/SciML/ModelingToolkit.jl/issues/1583
let
    @parameters k
    @variables A(t)
    eqs = [D(A) ~ -k * A]
    @named osys = ODESystem(eqs, t)
    osys = complete(osys)
    oprob = ODEProblem(osys, [A => 1.0], (0.0, 10.0), [k => 1.0]; check_length = false)
    @test_nowarn sol = solve(oprob, Tsit5())
end

let
    function sys1(; name)
        vars = @variables x(t)=0.0 dx(t)=0.0

        ODESystem([D(x) ~ dx], t, vars, []; name, defaults = [D(x) => x])
    end

    function sys2(; name)
        @named s1 = sys1()

        ODESystem(Equation[], t, [], []; systems = [s1], name)
    end

    s1′ = sys1(; name = :s1)
    @named s2 = sys2()
    @unpack s1 = s2
    @test isequal(s1, s1′)

    defs = Dict(s1.dx => 0.0, D(s1.x) => s1.x, s1.x => 0.0)
    @test isequal(ModelingToolkit.defaults(s2), defs)
end

# https://github.com/SciML/ModelingToolkit.jl/issues/1705
let
    x0 = 0.0
    v0 = 1.0

    kx = -1.0
    kv = -1.0

    tf = 10.0

    ## controller

    function pd_ctrl(; name)
        @parameters kx kv
        @variables u(t) x(t) v(t)

        eqs = [u ~ kx * x + kv * v]
        ODESystem(eqs, t; name)
    end

    @named ctrl = pd_ctrl()

    ## double integrator

    function double_int(; name)
        @variables u(t) x(t) v(t)

        eqs = [D(x) ~ v, D(v) ~ u]
        ODESystem(eqs, t; name)
    end

    @named sys = double_int()

    ## connections

    connections = [sys.u ~ ctrl.u, ctrl.x ~ sys.x, ctrl.v ~ sys.v]

    @named connected = ODESystem(connections, t)
    @named sys_con = compose(connected, sys, ctrl)

    sys_simp = structural_simplify(sys_con)
    true_eqs = [D(sys.x) ~ sys.v
                D(sys.v) ~ ctrl.kv * sys.v + ctrl.kx * sys.x]
    @test isequal(full_equations(sys_simp), true_eqs)
end

let
    @variables x(t) = 1
    @variables y(t) = 1
    @parameters pp = -1
    @named sys4 = ODESystem([D(x) ~ -y; D(y) ~ 1 + pp * y + x], t)
    sys4s = structural_simplify(sys4)
    prob = ODEProblem(sys4s, [x => 1.0, D(x) => 1.0], (0, 1.0))
    @test string.(unknowns(prob.f.sys)) == ["x(t)", "y(t)"]
    @test string.(parameters(prob.f.sys)) == ["pp"]
    @test string.(independent_variables(prob.f.sys)) == ["t"]
end

let
    @parameters P(t) Q(t)
    ∂t = D
    eqs = [∂t(Q) ~ 0.2P
           ∂t(P) ~ -80.0sin(Q)]
    @test_throws ArgumentError @named sys = ODESystem(eqs, t)
end

@parameters C L R
@variables q(t) p(t) F(t)

eqs = [D(q) ~ -p / L - F
       D(p) ~ q / C
       0 ~ q / C - R * F]
testdict = Dict([:name => "test"])
@named sys = ODESystem(eqs, t, metadata = testdict)
@test get_metadata(sys) == testdict

@variables P(t)=0 Q(t)=2
∂t = D

eqs = [∂t(Q) ~ 1 / sin(P)
       ∂t(P) ~ log(-cos(Q))]
@named sys = ODESystem(eqs, t, [P, Q], [])
sys = complete(debug_system(sys));
prob = ODEProblem(sys, [], (0, 1.0));
du = zero(prob.u0);
if VERSION < v"1.8"
    @test_throws DomainError prob.f(du, [1, 0], prob.p, 0.0)
    @test_throws DomainError prob.f(du, [0, 2], prob.p, 0.0)
else
    @test_throws "-cos(Q(t))" prob.f(du, [1, 0], prob.p, 0.0)
    @test_throws "sin(P(t))" prob.f(du, [0, 2], prob.p, 0.0)
end

let
    @variables x(t) = 1
    @variables y(t) = 1
    @parameters pp = -1
    der = Differential(t)
    @named sys4 = ODESystem([der(x) ~ -y; der(y) ~ 1 + pp * y + x], t)
    sys4s = structural_simplify(sys4)
    prob = ODEProblem(sys4s, [x => 1.0, D(x) => 1.0], (0, 1.0))
    @test !isnothing(prob.f.sys)
end

# SYS 1:
vars_sub1 = @variables s1(t)
@named sub = ODESystem(Equation[], t, vars_sub1, [])

vars1 = @variables x1(t)
@named sys1 = ODESystem(Equation[], t, vars1, [], systems = [sub])
@named sys2 = ODESystem(Equation[], t, vars1, [], systems = [sys1, sub])

# SYS 2: Extension to SYS 1
vars_sub2 = @variables s2(t)
@named partial_sub = ODESystem(Equation[], t, vars_sub2, [])
@named sub = extend(partial_sub, sub)

# no warnings for systems without events
new_sys2 = @test_nowarn complete(substitute(sys2, Dict(:sub => sub)))
Set(unknowns(new_sys2)) == Set([new_sys2.x1, new_sys2.sys1.x1,
    new_sys2.sys1.sub.s1, new_sys2.sys1.sub.s2,
    new_sys2.sub.s1, new_sys2.sub.s2])

let # Issue https://github.com/SciML/ModelingToolkit.jl/issues/2322
    @parameters a=10 b=a / 10 c=a / 20

    Dt = D

    @variables x(t)=1 z(t)

    eqs = [Dt(x) ~ -b * (x - z),
        0 ~ z - c * x]

    sys = ODESystem(eqs, t; name = :kjshdf)

    sys_simp = structural_simplify(sys)

    @test a ∈ keys(ModelingToolkit.defaults(sys_simp))

    tspan = (0.0, 1)
    prob = ODEProblem(sys_simp, [], tspan)
    sol = solve(prob, Rodas4())
    @test sol(1)[]≈0.6065307685451087 rtol=1e-4
end

# Issue#2599
@variables x(t) y(t)
eqs = [D(x) ~ x * t, y ~ 2x]
@mtkbuild sys = ODESystem(eqs, t; continuous_events = [[y ~ 3] => [x ~ 2]])
prob = ODEProblem(sys, [x => 1.0], (0.0, 10.0))
@test_nowarn solve(prob, Tsit5())

# Issue#2383
@variables x(t)[1:3]
@parameters p[1:3, 1:3]
eqs = [
    D(x) ~ p * x
]
@mtkbuild sys = ODESystem(eqs, t; continuous_events = [[norm(x) ~ 3.0] => [x ~ ones(3)]])
# array affect equations used to not work
prob1 = @test_nowarn ODEProblem(sys, [x => ones(3)], (0.0, 10.0), [p => ones(3, 3)])
sol1 = @test_nowarn solve(prob1, Tsit5())

# array condition equations also used to not work
@mtkbuild sys = ODESystem(
    eqs, t; continuous_events = [[x ~ sqrt(3) * ones(3)] => [x ~ ones(3)]])
# array affect equations used to not work
prob2 = @test_nowarn ODEProblem(sys, [x => ones(3)], (0.0, 10.0), [p => ones(3, 3)])
sol2 = @test_nowarn solve(prob2, Tsit5())

@test sol1 ≈ sol2

# Requires fix in symbolics for `linear_expansion(p * x, D(y))`
@test_skip begin
    @variables x(t)[1:3] y(t)
    @parameters p[1:3, 1:3]
    @test_nowarn @mtkbuild sys = ODESystem([D(x) ~ p * x, D(y) ~ x' * p * x], t)
    @test_nowarn ODEProblem(sys, [x => ones(3), y => 2], (0.0, 10.0), [p => ones(3, 3)])
end

@parameters g L
@variables q₁(t) q₂(t) λ(t) θ(t)

eqs = [D(D(q₁)) ~ -λ * q₁,
    D(D(q₂)) ~ -λ * q₂ - g,
    q₁ ~ L * sin(θ),
    q₂ ~ L * cos(θ)]

@named pend = ODESystem(eqs, t)
@test_nowarn generate_initializesystem(
    pend, u0map = [q₁ => 1.0, q₂ => 0.0], guesses = [λ => 1])

# https://github.com/SciML/ModelingToolkit.jl/issues/2618
@parameters σ ρ β
@variables x(t) y(t) z(t)

eqs = [D(D(x)) ~ σ * (y - x),
    D(y) ~ x * (ρ - z) - y,
    D(z) ~ x * y - β * z]

@mtkbuild sys = ODESystem(eqs, t)

u0 = [D(x) => 2.0,
    x => 1.0,
    y => 0.0,
    z => 0.0]

p = [σ => 28.0,
    ρ => 10.0,
    β => 8 / 3]

prob = SteadyStateProblem(sys, u0, p)
@test prob isa SteadyStateProblem
prob = SteadyStateProblem(ODEProblem(sys, u0, (0.0, 10.0), p))
@test prob isa SteadyStateProblem

# Issue#2344
using ModelingToolkitStandardLibrary.Blocks

function FML2(; name)
    @parameters begin
        k2[1:1] = [1.0]
    end
    systems = @named begin
        constant = Constant(k = k2[1])
    end
    @variables begin
        x(t) = 0
    end
    eqs = [
        D(x) ~ constant.output.u + k2[1]
    ]
    ODESystem(eqs, t; systems, name)
end

@mtkbuild model = FML2()

@test isequal(ModelingToolkit.defaults(model)[model.constant.k], model.k2[1])
@test_nowarn ODEProblem(model, [], (0.0, 10.0))

# Issue#2477
function RealExpression(; name, y)
    vars = @variables begin
        u(t)
    end
    eqns = [
        u ~ y
    ]
    sys = ODESystem(eqns, t, vars, []; name)
end

function RealExpressionSystem(; name)
    vars = @variables begin
        x(t)
        z(t)[1:1]
    end # doing a collect on z doesn't work either. 
    @named e1 = RealExpression(y = x) # This works perfectly. 
    @named e2 = RealExpression(y = z[1]) # This bugs. However, `full_equations(e2)` works as expected. 
    systems = [e1, e2]
    ODESystem(Equation[], t, Iterators.flatten(vars), []; systems, name)
end

@named sys = RealExpressionSystem()
sys = complete(sys)
@test Set(equations(sys)) == Set([sys.e1.u ~ sys.x, sys.e2.u ~ sys.z[1]])
tearing_state = TearingState(expand_connections(sys))
ts_vars = tearing_state.fullvars
orig_vars = unknowns(sys)
@test isempty(setdiff(ts_vars, orig_vars))

# Guesses in hierarchical systems
@variables x(t) y(t)
@named sys = ODESystem(Equation[], t, [x], []; guesses = [x => 1.0])
@named outer = ODESystem(
    [D(y) ~ sys.x + t, 0 ~ t + y - sys.x * y], t, [y], []; systems = [sys])
@test ModelingToolkit.guesses(outer)[sys.x] == 1.0
outer = structural_simplify(outer)
@test ModelingToolkit.get_guesses(outer)[sys.x] == 1.0
prob = ODEProblem(outer, [outer.y => 2.0], (0.0, 10.0))
int = init(prob, Rodas4())
@test int[outer.sys.x] == 1.0

# Ensure indexes of array symbolics are cached appropriately
@variables x(t)[1:2]
@named sys = ODESystem(Equation[], t, [x], [])
sys1 = complete(sys)
@named sys = ODESystem(Equation[], t, [x...], [])
sys2 = complete(sys)
for sys in [sys1, sys2]
    for (sym, idx) in [(x, 1:2), (x[1], 1), (x[2], 2)]
        @test is_variable(sys, sym)
        @test variable_index(sys, sym) == idx
    end
end

@variables x(t)[1:2, 1:2]
@named sys = ODESystem(Equation[], t, [x], [])
sys1 = complete(sys)
@named sys = ODESystem(Equation[], t, [x...], [])
sys2 = complete(sys)
for sys in [sys1, sys2]
    @test is_variable(sys, x)
    @test variable_index(sys, x) == [1 3; 2 4]
    for i in eachindex(x)
        @test is_variable(sys, x[i])
        @test variable_index(sys, x[i]) == variable_index(sys, x)[i]
    end
end

@testset "Non-1-indexed variable array (issue #2670)" begin
    @variables x(t)[0:1] # 0-indexed variable array
    @named sys = ODESystem([x[0] ~ 0.0, D(x[1]) ~ x[0]], t, [x], [])
    @test_nowarn sys = structural_simplify(sys)
    @test equations(sys) == [D(x[1]) ~ 0.0]
end

# Namespacing of array variables
@variables x(t)[1:2]
@named sys = ODESystem(Equation[], t)
@test getname(unknowns(sys, x)) == :sys₊x
@test size(unknowns(sys, x)) == size(x)

# Issue#2667 and Issue#2953
@testset "ForwardDiff through ODEProblem constructor" begin
    @parameters P
    @variables x(t)
    sys = structural_simplify(ODESystem([D(x) ~ P], t, [x], [P]; name = :sys))

    function x_at_1(P)
        prob = ODEProblem(sys, [x => P], (0.0, 1.0), [sys.P => P], use_union = false)
        return solve(prob, Tsit5())(1.0)
    end

    @test_nowarn ForwardDiff.derivative(P -> x_at_1(P), 1.0)
end

@testset "Inplace observed functions" begin
    @parameters P
    @variables x(t)
    sys = structural_simplify(ODESystem([D(x) ~ P], t, [x], [P]; name = :sys))
    obsfn = ModelingToolkit.build_explicit_observed_function(
        sys, [x + 1, x + P, x + t], return_inplace = true)[2]
    ps = ModelingToolkit.MTKParameters(sys, [P => 2.0])
    buffer = zeros(3)
    @test_nowarn obsfn(buffer, [1.0], ps..., 3.0)
    @test buffer ≈ [2.0, 3.0, 4.0]
end

# https://github.com/SciML/ModelingToolkit.jl/issues/2818
@testset "Custom independent variable" begin
    @independent_variables x
    @variables y(x)
    @test_nowarn @named sys = ODESystem([y ~ 0], x)

    # the same, but with @mtkmodel
    @independent_variables x
    @mtkmodel MyModel begin
        @variables begin
            y(x)
        end
        @equations begin
            y ~ 0
        end
    end
    @test_nowarn @mtkbuild sys = MyModel()

    @variables x y(x)
    @test_logs (:warn,) @named sys = ODESystem([y ~ 0], x)

    @parameters T
    D = Differential(T)
    @variables x(T)
    eqs = [D(x) ~ 0.0]
    initialization_eqs = [x ~ T]
    guesses = [x => 0.0]
    @named sys2 = ODESystem(eqs, T; initialization_eqs, guesses)
    prob2 = ODEProblem(structural_simplify(sys2), [], (1.0, 2.0), [])
    sol2 = solve(prob2)
    @test all(sol2[x] .== 1.0)
end

# https://github.com/SciML/ModelingToolkit.jl/issues/2502
@testset "Extend systems with a field that can be nothing" begin
    A = Dict(:a => 1)
    B = Dict(:b => 2)
    @named A1 = ODESystem(Equation[], t, [], [])
    @named B1 = ODESystem(Equation[], t, [], [])
    @named A2 = ODESystem(Equation[], t, [], []; metadata = A)
    @named B2 = ODESystem(Equation[], t, [], []; metadata = B)
    @test ModelingToolkit.get_metadata(extend(A1, B1)) == nothing
    @test ModelingToolkit.get_metadata(extend(A1, B2)) == B
    @test ModelingToolkit.get_metadata(extend(A2, B1)) == A
    @test Set(ModelingToolkit.get_metadata(extend(A2, B2))) == Set(A ∪ B)
end

# https://github.com/SciML/ModelingToolkit.jl/issues/2859
@testset "Initialization with defaults from observed equations (edge case)" begin
    @variables x(t) y(t) z(t)
    eqs = [D(x) ~ 0, y ~ x, D(z) ~ 0]
    defaults = [x => 1, z => y]
    @named sys = ODESystem(eqs, t; defaults)
    ssys = structural_simplify(sys)
    prob = ODEProblem(ssys, [], (0.0, 1.0), [])
    @test prob[x] == prob[y] == prob[z] == 1.0

    @parameters y0
    @variables x(t) y(t) z(t)
    eqs = [D(x) ~ 0, y ~ y0 / x, D(z) ~ y]
    defaults = [y0 => 1, x => 1, z => y]
    @named sys = ODESystem(eqs, t; defaults)
    ssys = structural_simplify(sys)
    prob = ODEProblem(ssys, [], (0.0, 1.0), [])
    @test prob[x] == prob[y] == prob[z] == 1.0
end

@testset "Scalarized parameters in array functions" begin
    @variables u(t)[1:2] x(t)[1:2] o(t)[1:2]
    @parameters p[1:2, 1:2] [tunable = false]
    @named sys = ODESystem(
        [D(u) ~ (sum(u) + sum(x) + sum(p) + sum(o)) * x, o ~ prod(u) * x],
        t, [u..., x..., o...], [p...])
    sys1, = structural_simplify(sys, ([x...], []))
    fn1, = ModelingToolkit.generate_function(sys1; expression = Val{false})
    @test_nowarn fn1(ones(4), 2ones(2), 3ones(2, 2), 4.0)
    sys2, = structural_simplify(sys, ([x...], []); split = false)
    fn2, = ModelingToolkit.generate_function(sys2; expression = Val{false})
    @test_nowarn fn2(ones(4), 2ones(6), 4.0)
end

# https://github.com/SciML/ModelingToolkit.jl/issues/2969
@testset "Constant substitution" begin
    make_model = function (c_a, c_b; name = nothing)
        @mtkmodel ModelA begin
            @constants begin
                a = c_a
            end
            @variables begin
                x(t)
            end
            @equations begin
                D(x) ~ -a * x
            end
        end

        @mtkmodel ModelB begin
            @constants begin
                b = c_b
            end
            @variables begin
                y(t)
            end
            @components begin
                modela = ModelA()
            end
            @equations begin
                D(y) ~ -b * y
            end
        end
        return ModelB(; name = name)
    end
    c_a, c_b = 1.234, 5.578
    @named sys = make_model(c_a, c_b)
    sys = complete(sys)

    u0 = [sys.y => -1.0, sys.modela.x => -1.0]
    p = defaults(sys)
    prob = ODEProblem(sys, u0, (0.0, 1.0), p)

    # evaluate
    u0_v, p_v, _ = ModelingToolkit.get_u0_p(sys, u0, p)
    @test prob.f(u0_v, p_v, 0.0) == [c_b, c_a]
end

@testset "Independent variable as system property" begin
    @variables x(t)
    @named sys = ODESystem([x ~ t], t)
    @named sys = compose(sys, sys) # nest into a hierarchical system
    @test t === sys.t === sys.sys.t
end

@testset "Substituting preserves parameter dependencies, defaults, guesses" begin
    @parameters p1 p2
    @variables x(t) y(t)
    @named sys = ODESystem([D(x) ~ y + p2], t; parameter_dependencies = [p2 ~ 2p1],
        defaults = [p1 => 1.0, p2 => 2.0], guesses = [p1 => 2.0, p2 => 3.0])
    @parameters p3
    sys2 = substitute(sys, [p1 => p3])
    @test length(parameters(sys2)) == 1
    @test is_parameter(sys2, p3)
    @test !is_parameter(sys2, p1)
    @test length(ModelingToolkit.defaults(sys2)) == 2
    @test ModelingToolkit.defaults(sys2)[p3] == 1.0
    @test length(ModelingToolkit.guesses(sys2)) == 2
    @test ModelingToolkit.guesses(sys2)[p3] == 2.0
end

@testset "Substituting with nested systems" begin
    @parameters p1 p2
    @variables x(t) y(t)
    @named innersys = ODESystem([D(x) ~ y + p2], t; parameter_dependencies = [p2 ~ 2p1],
        defaults = [p1 => 1.0, p2 => 2.0], guesses = [p1 => 2.0, p2 => 3.0])
    @parameters p3 p4
    @named outersys = ODESystem(
        [D(innersys.y) ~ innersys.y + p4], t; parameter_dependencies = [p4 ~ 3p3],
        defaults = [p3 => 3.0, p4 => 9.0], guesses = [p4 => 10.0], systems = [innersys])
    @test_nowarn structural_simplify(outersys)
    @parameters p5
    sys2 = substitute(outersys, [p4 => p5])
    @test_nowarn structural_simplify(sys2)
    @test length(equations(sys2)) == 2
    @test length(parameters(sys2)) == 2
    @test length(full_parameters(sys2)) == 4
    @test all(!isequal(p4), full_parameters(sys2))
    @test any(isequal(p5), full_parameters(sys2))
    @test length(ModelingToolkit.defaults(sys2)) == 4
    @test ModelingToolkit.defaults(sys2)[p5] == 9.0
    @test length(ModelingToolkit.guesses(sys2)) == 3
    @test ModelingToolkit.guesses(sys2)[p5] == 10.0
end

@testset "Observed with inputs" begin
    @variables u(t)[1:2] x(t)[1:2] o(t)[1:2]
    @parameters p[1:4]

    eqs = [D(u[1]) ~ p[1] * u[1] - p[2] * u[1] * u[2] + x[1] + 0.1
           D(u[2]) ~ p[4] * u[1] * u[2] - p[3] * u[2] - x[2]
           o[1] ~ sum(p) * sum(u)
           o[2] ~ sum(p) * sum(x)]

    @named sys = ODESystem(eqs, t, [u..., x..., o], [p...])
    sys1, = structural_simplify(sys, ([x...], [o...]), split = false)

    @test_nowarn ModelingToolkit.build_explicit_observed_function(sys1, u; inputs = [x...])

    obsfn = ModelingToolkit.build_explicit_observed_function(
        sys1, u + x + p[1:2]; inputs = [x...])

    @test obsfn(ones(2), 2ones(2), 3ones(4), 4.0) == 6ones(2)
end

@testset "Passing `nothing` to `u0`" begin
    @variables x(t) = 1
    @mtkbuild sys = ODESystem(D(x) ~ t, t)
    prob = @test_nowarn ODEProblem(sys, nothing, (0.0, 1.0))
    @test_nowarn solve(prob)
end

@testset "ODEs are not DDEs" begin
    @variables x(t)
    @named sys = ODESystem(D(x) ~ x, t)
    @test !ModelingToolkit.is_dde(sys)
    @test is_markovian(sys)
    @named sys2 = ODESystem(Equation[], t; systems = [sys])
    @test !ModelingToolkit.is_dde(sys)
    @test is_markovian(sys)
end

@testset "Issue #2597" begin
    @variables x(t)[1:2]=ones(2) y(t)=1.0

    for eqs in [D(x) ~ x, collect(D(x) .~ x)]
        for dvs in [[x], collect(x)]
            @named sys = ODESystem(eqs, t, dvs, [])
            sys = complete(sys)
            if eqs isa Vector && length(eqs) == 2 && length(dvs) == 2
                @test_nowarn ODEProblem(sys, [], (0.0, 1.0))
            else
                @test_throws [
                    r"array (equations|unknowns)", "structural_simplify", "scalarize"] ODEProblem(
                    sys, [], (0.0, 1.0))
            end
        end
    end
    for eqs in [[D(x) ~ x, D(y) ~ y], [collect(D(x) .~ x); D(y) ~ y]]
        for dvs in [[x, y], [x..., y]]
            @named sys = ODESystem(eqs, t, dvs, [])
            sys = complete(sys)
            if eqs isa Vector && length(eqs) == 3 && length(dvs) == 3
                @test_nowarn ODEProblem(sys, [], (0.0, 1.0))
            else
                @test_throws [
                    r"array (equations|unknowns)", "structural_simplify", "scalarize"] ODEProblem(
                    sys, [], (0.0, 1.0))
            end
        end
    end
end

@testset "Parameter dependencies with constant RHS" begin
    @parameters p
    @test_nowarn ODESystem(Equation[], t; parameter_dependencies = [p ~ 1.0], name = :a)
end

<<<<<<< HEAD
@testset "Variable discovery in arrays of `Num` inside callable symbolic" begin
    @variables x(t) y(t)
    @parameters foo(::AbstractVector)
    sys = @test_nowarn ODESystem(D(x) ~ foo([x, 2y]), t; name = :sys)
    @test length(unknowns(sys)) == 2
    @test any(isequal(y), unknowns(sys))
=======
@testset "Inplace observed" begin
    @variables x(t)
    @parameters p[1:2] q
    @mtkbuild sys = ODESystem(D(x) ~ sum(p) * x + q * t, t)
    prob = ODEProblem(sys, [x => 1.0], (0.0, 1.0), [p => ones(2), q => 2])
    obsfn = ModelingToolkit.build_explicit_observed_function(
        sys, [p..., q], return_inplace = true)[2]
    buf = zeros(3)
    obsfn(buf, prob.u0, prob.p, 0.0)
    @test buf ≈ [1.0, 1.0, 2.0]
>>>>>>> ba519bf7
end<|MERGE_RESOLUTION|>--- conflicted
+++ resolved
@@ -1448,14 +1448,14 @@
     @test_nowarn ODESystem(Equation[], t; parameter_dependencies = [p ~ 1.0], name = :a)
 end
 
-<<<<<<< HEAD
 @testset "Variable discovery in arrays of `Num` inside callable symbolic" begin
     @variables x(t) y(t)
     @parameters foo(::AbstractVector)
     sys = @test_nowarn ODESystem(D(x) ~ foo([x, 2y]), t; name = :sys)
     @test length(unknowns(sys)) == 2
     @test any(isequal(y), unknowns(sys))
-=======
+end
+
 @testset "Inplace observed" begin
     @variables x(t)
     @parameters p[1:2] q
@@ -1466,5 +1466,4 @@
     buf = zeros(3)
     obsfn(buf, prob.u0, prob.p, 0.0)
     @test buf ≈ [1.0, 1.0, 2.0]
->>>>>>> ba519bf7
 end
--- conflicted
+++ resolved
@@ -137,7 +137,6 @@
 @test_throws ModelingToolkit.MissingVariablesError ODEProblem(sys, u0, tspan, ps)
 @test_nowarn ODEProblem(sys, u0, tspan, [ps..., d => 1.0])
 
-<<<<<<< HEAD
 # JET tests
 
 # scalar parameters only
@@ -208,7 +207,7 @@
             portion, ps, ones(length(buffer)))
     end
 end
-=======
+
 # Issue#2642
 @parameters α β γ δ
 @variables x(t) y(t)
@@ -228,5 +227,4 @@
     return sum(sol)
 end
 
-@test_nowarn ForwardDiff.gradient(loss, collect(tunables))
->>>>>>> 74ef64f3
+@test_nowarn ForwardDiff.gradient(loss, collect(tunables))
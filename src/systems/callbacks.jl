--- conflicted
+++ resolved
@@ -191,14 +191,10 @@
 Notes
 - `expression = Val{true}`, causes the generated function to be returned as an expression.
   If  set to `Val{false}` a `RuntimeGeneratedFunction` will be returned.
-<<<<<<< HEAD
-- `outputidxs`, a vector of indices of the states that correspond to outputs.
-=======
 - `outputidxs`, a vector of indices of the output variables which should correspond to
   `states(sys)`. If provided, checks that the LHS of affect equations are variables are
   dropped, i.e. it is assumed these indices are correct and affect equations are
   well-formed.
->>>>>>> e1e6b9a6
 - `kwargs` are passed through to `Symbolics.build_function`.
 """
 function compile_affect(eqs::Vector{Equation}, sys, dvs, ps; outputidxs = nothing,

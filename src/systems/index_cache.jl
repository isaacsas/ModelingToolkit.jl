struct BufferTemplate
    type::Union{DataType, UnionAll}
    length::Int
end

function BufferTemplate(s::Type{<:Symbolics.Struct}, length::Int)
    T = Symbolics.juliatype(s)
    BufferTemplate(T, length)
end

struct Dependent <: SciMLStructures.AbstractPortion end
struct Nonnumeric <: SciMLStructures.AbstractPortion end
const DEPENDENT_PORTION = Dependent()
const NONNUMERIC_PORTION = Nonnumeric()

struct ParameterIndex{P, I}
    portion::P
    idx::I
    validate_size::Bool
end

ParameterIndex(portion, idx) = ParameterIndex(portion, idx, false)

const ParamIndexMap = Dict{Union{Symbol, BasicSymbolic}, Tuple{Int, Int}}
const UnknownIndexMap = Dict{
    Union{Symbol, BasicSymbolic}, Union{Int, UnitRange{Int}, AbstractArray{Int}}}

struct IndexCache
    unknown_idx::UnknownIndexMap
    discrete_idx::ParamIndexMap
    tunable_idx::ParamIndexMap
    constant_idx::ParamIndexMap
    dependent_idx::ParamIndexMap
    nonnumeric_idx::ParamIndexMap
    discrete_buffer_sizes::Vector{BufferTemplate}
    tunable_buffer_sizes::Vector{BufferTemplate}
    constant_buffer_sizes::Vector{BufferTemplate}
    dependent_buffer_sizes::Vector{BufferTemplate}
    nonnumeric_buffer_sizes::Vector{BufferTemplate}
    symbol_to_variable::Dict{Symbol, BasicSymbolic}
end

function IndexCache(sys::AbstractSystem)
    unks = solved_unknowns(sys)
    unk_idxs = UnknownIndexMap()
    symbol_to_variable = Dict{Symbol, BasicSymbolic}()

    let idx = 1
        for sym in unks
            usym = unwrap(sym)
            sym_idx = if Symbolics.isarraysymbolic(sym)
                reshape(idx:(idx + length(sym) - 1), size(sym))
            else
                idx
            end
            unk_idxs[usym] = sym_idx

<<<<<<< HEAD
            if hasname(sym) && (!iscall(sym) || operation(sym) !== getindex)
                unk_idxs[getname(usym)] = sym_idx
=======
            if hasname(sym) && (!istree(sym) || operation(sym) !== getindex)
                name = getname(usym)
                unk_idxs[name] = sym_idx
                symbol_to_variable[name] = sym
>>>>>>> d6240ce1
            end
            idx += length(sym)
        end
        for sym in unks
            usym = unwrap(sym)
            iscall(sym) && operation(sym) === getindex || continue
            arrsym = arguments(sym)[1]
            all(haskey(unk_idxs, arrsym[i]) for i in eachindex(arrsym)) || continue

            idxs = [unk_idxs[arrsym[i]] for i in eachindex(arrsym)]
            if idxs == idxs[begin]:idxs[end]
                idxs = reshape(idxs[begin]:idxs[end], size(idxs))
            end
            unk_idxs[arrsym] = idxs
            if hasname(arrsym)
                name = getname(arrsym)
                unk_idxs[name] = idxs
                symbol_to_variable[name] = arrsym
            end
        end
    end

    disc_buffers = Dict{Any, Set{BasicSymbolic}}()
    tunable_buffers = Dict{Any, Set{BasicSymbolic}}()
    constant_buffers = Dict{Any, Set{BasicSymbolic}}()
    dependent_buffers = Dict{Any, Set{BasicSymbolic}}()
    nonnumeric_buffers = Dict{Any, Set{BasicSymbolic}}()

    function insert_by_type!(buffers::Dict{Any, Set{BasicSymbolic}}, sym)
        sym = unwrap(sym)
        ctype = symtype(sym)
        buf = get!(buffers, ctype, Set{BasicSymbolic}())
        push!(buf, sym)
    end

    affs = vcat(affects(continuous_events(sys)), affects(discrete_events(sys)))
    for affect in affs
        if affect isa Equation
            is_parameter(sys, affect.lhs) || continue
            insert_by_type!(disc_buffers, affect.lhs)
        else
            discs = discretes(affect)
            for disc in discs
                is_parameter(sys, disc) ||
                    error("Expected discrete variable $disc in callback to be a parameter")
                insert_by_type!(disc_buffers, disc)
            end
        end
    end
    if has_discrete_subsystems(sys) && get_discrete_subsystems(sys) !== nothing
        _, inputs, continuous_id, _ = get_discrete_subsystems(sys)
        for par in inputs[continuous_id]
            is_parameter(sys, par) || error("Discrete subsystem input is not a parameter")
            insert_by_type!(disc_buffers, par)
        end
    end

    if has_parameter_dependencies(sys) &&
       (pdeps = get_parameter_dependencies(sys)) !== nothing
        for (sym, value) in pdeps
            sym = unwrap(sym)
            insert_by_type!(dependent_buffers, sym)
        end
    end

    for p in parameters(sys)
        p = unwrap(p)
        ctype = symtype(p)
        haskey(disc_buffers, ctype) && p in disc_buffers[ctype] && continue
        haskey(dependent_buffers, ctype) && p in dependent_buffers[ctype] && continue
        insert_by_type!(
            if ctype <: Real || ctype <: AbstractArray{<:Real}
                if is_discrete_domain(p)
                    disc_buffers
                elseif istunable(p, true) && Symbolics.shape(p) !== Symbolics.Unknown()
                    tunable_buffers
                else
                    constant_buffers
                end
            else
                nonnumeric_buffers
            end,
            p
        )
    end

    function get_buffer_sizes_and_idxs(buffers::Dict{Any, Set{BasicSymbolic}})
        idxs = ParamIndexMap()
        buffer_sizes = BufferTemplate[]
        for (i, (T, buf)) in enumerate(buffers)
            for (j, p) in enumerate(buf)
                idxs[p] = (i, j)
                idxs[default_toterm(p)] = (i, j)
                if hasname(p) && (!iscall(p) || operation(p) !== getindex)
                    idxs[getname(p)] = (i, j)
                    symbol_to_variable[getname(p)] = p
                    idxs[getname(default_toterm(p))] = (i, j)
                    symbol_to_variable[getname(default_toterm(p))] = p
                end
            end
            push!(buffer_sizes, BufferTemplate(T, length(buf)))
        end
        return idxs, buffer_sizes
    end
    disc_idxs, discrete_buffer_sizes = get_buffer_sizes_and_idxs(disc_buffers)
    tunable_idxs, tunable_buffer_sizes = get_buffer_sizes_and_idxs(tunable_buffers)
    const_idxs, const_buffer_sizes = get_buffer_sizes_and_idxs(constant_buffers)
    dependent_idxs, dependent_buffer_sizes = get_buffer_sizes_and_idxs(dependent_buffers)
    nonnumeric_idxs, nonnumeric_buffer_sizes = get_buffer_sizes_and_idxs(nonnumeric_buffers)

    return IndexCache(
        unk_idxs,
        disc_idxs,
        tunable_idxs,
        const_idxs,
        dependent_idxs,
        nonnumeric_idxs,
        discrete_buffer_sizes,
        tunable_buffer_sizes,
        const_buffer_sizes,
        dependent_buffer_sizes,
        nonnumeric_buffer_sizes,
        symbol_to_variable
    )
end

function SymbolicIndexingInterface.is_variable(ic::IndexCache, sym)
    return check_index_map(ic.unknown_idx, sym) !== nothing
end

function SymbolicIndexingInterface.variable_index(ic::IndexCache, sym)
    return check_index_map(ic.unknown_idx, sym)
end

function SymbolicIndexingInterface.is_parameter(ic::IndexCache, sym)
    return check_index_map(ic.tunable_idx, sym) !== nothing ||
           check_index_map(ic.discrete_idx, sym) !== nothing ||
           check_index_map(ic.constant_idx, sym) !== nothing ||
           check_index_map(ic.nonnumeric_idx, sym) !== nothing ||
           check_index_map(ic.dependent_idx, sym) !== nothing
end

function SymbolicIndexingInterface.parameter_index(ic::IndexCache, sym)
    if sym isa Symbol
        sym = ic.symbol_to_variable[sym]
    end
    validate_size = Symbolics.isarraysymbolic(sym) &&
                    Symbolics.shape(sym) !== Symbolics.Unknown()
    return if (idx = check_index_map(ic.tunable_idx, sym)) !== nothing
        ParameterIndex(SciMLStructures.Tunable(), idx, validate_size)
    elseif (idx = check_index_map(ic.discrete_idx, sym)) !== nothing
        ParameterIndex(SciMLStructures.Discrete(), idx, validate_size)
    elseif (idx = check_index_map(ic.constant_idx, sym)) !== nothing
        ParameterIndex(SciMLStructures.Constants(), idx, validate_size)
    elseif (idx = check_index_map(ic.nonnumeric_idx, sym)) !== nothing
        ParameterIndex(NONNUMERIC_PORTION, idx, validate_size)
    elseif (idx = check_index_map(ic.dependent_idx, sym)) !== nothing
        ParameterIndex(DEPENDENT_PORTION, idx, validate_size)
    else
        nothing
    end
end

function check_index_map(idxmap, sym)
    if (idx = get(idxmap, sym, nothing)) !== nothing
        return idx
    elseif !isa(sym, Symbol) && (!iscall(sym) || operation(sym) !== getindex) &&
           hasname(sym) && (idx = get(idxmap, getname(sym), nothing)) !== nothing
        return idx
    end
    dsym = default_toterm(sym)
    isequal(sym, dsym) && return nothing
    if (idx = get(idxmap, dsym, nothing)) !== nothing
        idx
    elseif !isa(dsym, Symbol) && (!iscall(dsym) || operation(dsym) !== getindex) &&
           hasname(dsym) && (idx = get(idxmap, getname(dsym), nothing)) !== nothing
        idx
    else
        nothing
    end
end

<<<<<<< HEAD
function ParameterIndex(ic::IndexCache, p, sub_idx = ())
    p = unwrap(p)
    return if haskey(ic.tunable_idx, p)
        ParameterIndex(SciMLStructures.Tunable(), (ic.tunable_idx[p]..., sub_idx...))
    elseif haskey(ic.discrete_idx, p)
        ParameterIndex(SciMLStructures.Discrete(), (ic.discrete_idx[p]..., sub_idx...))
    elseif haskey(ic.constant_idx, p)
        ParameterIndex(SciMLStructures.Constants(), (ic.constant_idx[p]..., sub_idx...))
    elseif haskey(ic.dependent_idx, p)
        ParameterIndex(DEPENDENT_PORTION, (ic.dependent_idx[p]..., sub_idx...))
    elseif haskey(ic.nonnumeric_idx, p)
        ParameterIndex(NONNUMERIC_PORTION, (ic.nonnumeric_idx[p]..., sub_idx...))
    elseif iscall(p) && operation(p) === getindex
        _p, sub_idx... = arguments(p)
        ParameterIndex(ic, _p, sub_idx)
    else
        nothing
    end
end

=======
>>>>>>> d6240ce1
function discrete_linear_index(ic::IndexCache, idx::ParameterIndex)
    idx.portion isa SciMLStructures.Discrete || error("Discrete variable index expected")
    ind = sum(temp.length for temp in ic.tunable_buffer_sizes; init = 0)
    ind += sum(
        temp.length for temp in Iterators.take(ic.discrete_buffer_sizes, idx.idx[1] - 1);
        init = 0)
    ind += idx.idx[2]
    return ind
end

function reorder_parameters(sys::AbstractSystem, ps; kwargs...)
    if has_index_cache(sys) && get_index_cache(sys) !== nothing
        reorder_parameters(get_index_cache(sys), ps; kwargs...)
    elseif ps isa Tuple
        ps
    else
        (ps,)
    end
end

function reorder_parameters(ic::IndexCache, ps; drop_missing = false)
    isempty(ps) && return ()
    param_buf = Tuple(BasicSymbolic[unwrap(variable(:DEF)) for _ in 1:(temp.length)]
    for temp in ic.tunable_buffer_sizes)
    disc_buf = Tuple(BasicSymbolic[unwrap(variable(:DEF)) for _ in 1:(temp.length)]
    for temp in ic.discrete_buffer_sizes)
    const_buf = Tuple(BasicSymbolic[unwrap(variable(:DEF)) for _ in 1:(temp.length)]
    for temp in ic.constant_buffer_sizes)
    dep_buf = Tuple(BasicSymbolic[unwrap(variable(:DEF)) for _ in 1:(temp.length)]
    for temp in ic.dependent_buffer_sizes)
    nonnumeric_buf = Tuple(BasicSymbolic[unwrap(variable(:DEF)) for _ in 1:(temp.length)]
    for temp in ic.nonnumeric_buffer_sizes)

    for p in ps
        if haskey(ic.discrete_idx, p)
            i, j = ic.discrete_idx[p]
            disc_buf[i][j] = unwrap(p)
        elseif haskey(ic.tunable_idx, p)
            i, j = ic.tunable_idx[p]
            param_buf[i][j] = unwrap(p)
        elseif haskey(ic.constant_idx, p)
            i, j = ic.constant_idx[p]
            const_buf[i][j] = unwrap(p)
        elseif haskey(ic.dependent_idx, p)
            i, j = ic.dependent_idx[p]
            dep_buf[i][j] = unwrap(p)
        elseif haskey(ic.nonnumeric_idx, p)
            i, j = ic.nonnumeric_idx[p]
            nonnumeric_buf[i][j] = unwrap(p)
        else
            error("Invalid parameter $p")
        end
    end

    result = broadcast.(
        unwrap, (param_buf..., disc_buf..., const_buf..., nonnumeric_buf..., dep_buf...))
    if drop_missing
        result = map(result) do buf
            filter(buf) do sym
                return !isequal(sym, unwrap(variable(:DEF)))
            end
        end
    end
    if all(isempty, result)
        return ()
    end
    return result
end<|MERGE_RESOLUTION|>--- conflicted
+++ resolved
@@ -54,16 +54,10 @@
                 idx
             end
             unk_idxs[usym] = sym_idx
-
-<<<<<<< HEAD
             if hasname(sym) && (!iscall(sym) || operation(sym) !== getindex)
-                unk_idxs[getname(usym)] = sym_idx
-=======
-            if hasname(sym) && (!istree(sym) || operation(sym) !== getindex)
                 name = getname(usym)
                 unk_idxs[name] = sym_idx
                 symbol_to_variable[name] = sym
->>>>>>> d6240ce1
             end
             idx += length(sym)
         end
@@ -246,7 +240,6 @@
     end
 end
 
-<<<<<<< HEAD
 function ParameterIndex(ic::IndexCache, p, sub_idx = ())
     p = unwrap(p)
     return if haskey(ic.tunable_idx, p)
@@ -266,9 +259,7 @@
         nothing
     end
 end
-
-=======
->>>>>>> d6240ce1
+                                    
 function discrete_linear_index(ic::IndexCache, idx::ParameterIndex)
     idx.portion isa SciMLStructures.Discrete || error("Discrete variable index expected")
     ind = sum(temp.length for temp in ic.tunable_buffer_sizes; init = 0)

abstract type TimeDomain end
abstract type AbstractDiscrete <: TimeDomain end

Base.Broadcast.broadcastable(d::TimeDomain) = Ref(d)

struct Inferred <: TimeDomain end
struct InferredDiscrete <: AbstractDiscrete end
struct Continuous <: TimeDomain end

const UnknownDomain = Union{Nothing, Inferred, InferredDiscrete}
const InferredDomain = Union{Inferred, InferredDiscrete}

Symbolics.option_to_metadata_type(::Val{:timedomain}) = TimeDomain

"""
<<<<<<< HEAD
    is_continuous_domain(x)
true if `x` contains only continuous-domain signals.
See also [`has_continuous_domain`](@ref)
=======
    is_continuous_domain(x::Sym)

Determine if variable `x` is a continuous-time variable.
"""
is_continuous_domain(x::Sym) = getmetadata(x, TimeDomain, false) isa Continuous

"""
    is_discrete_domain(x::Sym)

Determine if variable `x` is a discrete-time variable.
>>>>>>> 79ccba6b
"""
function is_continuous_domain(x)
    issym(x) && return getmetadata(x, TimeDomain, false) isa Continuous
    !has_discrete_domain(x) && has_continuous_domain(x)
end

function get_time_domain(x)
    if istree(x) && operation(x) isa Operator
        output_timedomain(x)
    else
        getmetadata(x, TimeDomain, nothing)
    end
end
get_time_domain(x::Num) = get_time_domain(value(x))

"""
<<<<<<< HEAD
    has_time_domain(x)
=======
    has_time_domain(x::Sym)

>>>>>>> 79ccba6b
Determine if variable `x` has a time-domain attributed to it.
"""
function has_time_domain(x::Symbolic)
    # getmetadata(x, Continuous, nothing) !== nothing ||
    # getmetadata(x, Discrete,   nothing) !== nothing
    getmetadata(x, TimeDomain, nothing) !== nothing
end
has_time_domain(x::Num) = has_time_domain(value(x))
has_time_domain(x) = false

for op in [Differential, Difference]
    @eval input_timedomain(::$op, arg = nothing) = Continuous()
    @eval output_timedomain(::$op, arg = nothing) = Continuous()
end

"""
    has_discrete_domain(x)

true if `x` contains discrete signals (`x` may or may not contain continuous-domain signals). `x` may be an expression or equation.
See also [`is_discrete_domain`](@ref)
"""
function has_discrete_domain(x)
    issym(x) && return is_discrete_domain(x)
    hasshift(x) || hassample(x) || hashold(x)
end

"""
    has_continuous_domain(x)

true if `x` contains continuous signals (`x` may or may not contain discrete-domain signals). `x` may be an expression or equation.
See also [`is_continuous_domain`](@ref)
"""
function has_continuous_domain(x)
    issym(x) && return is_continuous_domain(x)
    hasderiv(x) || hasdiff(x) || hassample(x) || hashold(x)
end

"""
    is_hybrid_domain(x)

true if `x` contains both discrete and continuous-domain signals. `x` may be an expression or equation.
"""
is_hybrid_domain(x) = has_discrete_domain(x) && has_continuous_domain(x)

"""
    is_discrete_domain(x)

true if `x` contains only discrete-domain signals.
See also [`has_discrete_domain`](@ref)
"""
<<<<<<< HEAD
function is_discrete_domain(x)
    issym(x) && return getmetadata(x, TimeDomain, false) isa Discrete
    has_discrete_domain(x) && !has_continuous_domain(x)
end
=======
is_discrete_domain(x) = has_discrete_domain(x) && !has_continuous_domain(x)

"""
    is_continuous_domain(x)

true if `x` contains only continuous-domain signals.
See also [`has_continuous_domain`](@ref)
"""
is_continuous_domain(x) = !has_discrete_domain(x) && has_continuous_domain(x)
>>>>>>> 79ccba6b

struct ClockInferenceException <: Exception
    msg::Any
end

function Base.showerror(io::IO, cie::ClockInferenceException)
    print(io, "ClockInferenceException: ", cie.msg)
end

abstract type AbstractClock <: AbstractDiscrete end

"""
Clock <: AbstractClock
Clock(t; dt)
The default periodic clock with independent variables `t` and tick interval `dt`.
If `dt` is left unspecified, it will be inferred (if possible).
"""
struct Clock <: AbstractClock
    "Independent variable"
    t::Any
    "Period"
    dt::Any
    Clock(t, dt = nothing) = new(value(t), dt)
end

sampletime(c) = isdefined(c, :dt) ? c.dt : nothing<|MERGE_RESOLUTION|>--- conflicted
+++ resolved
@@ -13,22 +13,9 @@
 Symbolics.option_to_metadata_type(::Val{:timedomain}) = TimeDomain
 
 """
-<<<<<<< HEAD
     is_continuous_domain(x)
 true if `x` contains only continuous-domain signals.
 See also [`has_continuous_domain`](@ref)
-=======
-    is_continuous_domain(x::Sym)
-
-Determine if variable `x` is a continuous-time variable.
-"""
-is_continuous_domain(x::Sym) = getmetadata(x, TimeDomain, false) isa Continuous
-
-"""
-    is_discrete_domain(x::Sym)
-
-Determine if variable `x` is a discrete-time variable.
->>>>>>> 79ccba6b
 """
 function is_continuous_domain(x)
     issym(x) && return getmetadata(x, TimeDomain, false) isa Continuous
@@ -45,12 +32,7 @@
 get_time_domain(x::Num) = get_time_domain(value(x))
 
 """
-<<<<<<< HEAD
     has_time_domain(x)
-=======
-    has_time_domain(x::Sym)
-
->>>>>>> 79ccba6b
 Determine if variable `x` has a time-domain attributed to it.
 """
 function has_time_domain(x::Symbolic)
@@ -101,22 +83,10 @@
 true if `x` contains only discrete-domain signals.
 See also [`has_discrete_domain`](@ref)
 """
-<<<<<<< HEAD
 function is_discrete_domain(x)
     issym(x) && return getmetadata(x, TimeDomain, false) isa Discrete
     has_discrete_domain(x) && !has_continuous_domain(x)
 end
-=======
-is_discrete_domain(x) = has_discrete_domain(x) && !has_continuous_domain(x)
-
-"""
-    is_continuous_domain(x)
-
-true if `x` contains only continuous-domain signals.
-See also [`has_continuous_domain`](@ref)
-"""
-is_continuous_domain(x) = !has_discrete_domain(x) && has_continuous_domain(x)
->>>>>>> 79ccba6b
 
 struct ClockInferenceException <: Exception
     msg::Any
